from time import sleep

from lightning.app.utilities.imports import _is_playwright_available

from lightning_gallery_e2e_testing import (
    test_launch_app_from_gallery,
    test_clone_and_run_app_from_gallery,
)

if _is_playwright_available():
    import playwright
<<<<<<< HEAD
=======
    from playwright.sync_api import HttpCredentials, sync_playwright


@requires("playwright")
@contextmanager
def get_gallery_app_page(app_name) -> Generator:
    with sync_playwright() as p:
        browser = p.chromium.launch(
            timeout=5000, headless=bool(int(os.getenv("HEADLESS", "0")))
        )
        payload = {
            "apiKey": Config.api_key,
            "username": Config.username,
            "duration": "120000",
        }
        context = browser.new_context(
            http_credentials=HttpCredentials(
                {
                    "username": os.getenv("LAI_USER", ""),
                    "password": os.getenv("LAI_PASS", ""),
                }
            ),
            record_video_dir=os.path.join(Config.video_location, app_name),
            record_har_path=Config.har_location,
        )
        gallery_page = context.new_page()
        res = requests.post(Config.url + "/v1/auth/login", data=json.dumps(payload))
        token = res.json()["token"]
        gallery_page.goto(Config.url)
        gallery_page.evaluate(
            """data => {
            window.localStorage.setItem('gridUserId', data[0]);
            window.localStorage.setItem('gridUserKey', data[1]);
            window.localStorage.setItem('gridUserToken', data[2]);
        }
        """,
            [Config.id, Config.key, token],
        )

        for retry_count in range(5):
            try:
                gallery_page.goto(f"{Config.url}/apps")
            except playwright._impl._api_types.TimeoutError as ex:
                try_ex = ex
            else:
                try_ex = None
                break
        if try_ex:
            raise try_ex

        # Find the app in the gallery
        gallery_page.locator(f"text={app_name}").first.click()
        yield gallery_page


@requires("playwright")
@contextmanager
def launch_from_gallery_app_page(gallery_page) -> Generator:
    with gallery_page.context.expect_page() as page_catcher:
        gallery_page.locator("text='Try it free'").click()

    app_page = page_catcher.value
    app_page.wait_for_load_state(timeout=0)

    try:
        yield app_page
    except KeyboardInterrupt:
        pass


@requires("playwright")
@contextmanager
def clone_and_run_from_gallery_app_page(app_gallery_page) -> Generator:

    with app_gallery_page.expect_navigation():
        app_gallery_page.locator("text=Clone & Run").click()

    admin_page = app_gallery_page

    sleep(5)
    # Scroll to the bottom of the page. Used to capture all logs.
    admin_page.evaluate(
        """
            var intervalID = setInterval(function () {
                var scrollingElement = (document.scrollingElement || document.body);
                scrollingElement.scrollTop = scrollingElement.scrollHeight;
            }, 200);

            if (!window._logs) {
                window._logs = [];
            }

            if (window.logTerminals) {
                Object.entries(window.logTerminals).forEach(
                    ([key, value]) => {
                        window.logTerminals[key]._onLightningWritelnHandler = function (data) {
                            window._logs = window._logs.concat([data]);
                        }
                    }
                );
            }
            """
    )

    # TODO: Add a timeout here.
    while True:
        try:
            open_app_button = admin_page.locator("text=Open App")
            open_app_button.wait_for(timeout=1000)

            if open_app_button.is_disabled():
                sleep(5)
                continue

            with admin_page.context.expect_page() as page_catcher:
                open_app_button.click()
            app_page = page_catcher.value
            app_page.wait_for_load_state(timeout=0)
            break
        except (
            playwright._impl._api_types.Error,
            playwright._impl._api_types.TimeoutError,
        ):
            pass

    def fetch_logs() -> str:
        return admin_page.evaluate("window._logs;")

    lightning_app_id = str(app_page.url).split(".")[0].split("//")[-1]
    print(f"The Lightning Id Name : [bold magenta]{lightning_app_id}[/bold magenta]")

    try:
        yield admin_page, app_page, fetch_logs
    except KeyboardInterrupt:
        pass
    finally:
        print(f"##################### DELETING APP {lightning_app_id}")
        printed_logs = []
        for log in fetch_logs():
            if log not in printed_logs:
                printed_logs.append(log)
                print(log.split("[0m")[-1])
        stop_button = admin_page.locator("text=Stop")
        try:
            stop_button.wait_for(timeout=3 * 1000)
            stop_button.click()
        except (
            playwright._impl._api_types.Error,
            playwright._impl._api_types.TimeoutError,
        ):
            pass

        client = LightningClient()
        project = _get_project(client)
        try:
            res = client.lightningapp_instance_service_delete_lightningapp_instance(
                project_id=project.project_id,
                id=lightning_app_id,
            )
            assert res == {}
        except ApiException as e:
            print(f"Failed to delete app {lightning_app_id}. Exception {e}")
>>>>>>> 0d34c159


def validate_app_functionalities(app_page: "Page") -> None:
    """
    app_page: The UI page of the app to be validated.
    """

    while True:
        try:
            app_page.reload()
            sleep(5)
            video_url_input_label = app_page.frame_locator("iframe").locator(
                "text=Search inside any (5-minute) video"
            )
            video_url_input_label.wait_for(timeout=60 * 1000)
            break
        except (
            playwright._impl._api_types.Error,
            playwright._impl._api_types.TimeoutError,
        ):
            pass

    video_url_input_field = app_page.frame_locator("iframe").locator("#input-video-box")
    video_url_input_field.wait_for(timeout=1000)
    video_url_input_field.type("https://www.youtube.com/watch?v=Vj4Y1c-DSM0")
    video_url_input_field.press("Enter")

    search_box_input = app_page.frame_locator("iframe").locator("#search-box")
    search_box_input.wait_for(timeout=150 * 1000)
    search_box_input.fill("cooking pizza")
    search_box_input.press("Enter")
    search_results_container = app_page.frame_locator("iframe").locator(
        ".MuiGrid-container"
    )
    search_results_container.wait_for(timeout=180 * 1000)
    sleep(5)
    search_results = app_page.frame_locator("iframe").locator(".MuiGrid-item")
    assert search_results.count() == 5


test_launch_app_from_gallery(validate_app_functionalities)
test_clone_and_run_app_from_gallery(validate_app_functionalities)<|MERGE_RESOLUTION|>--- conflicted
+++ resolved
@@ -9,171 +9,6 @@
 
 if _is_playwright_available():
     import playwright
-<<<<<<< HEAD
-=======
-    from playwright.sync_api import HttpCredentials, sync_playwright
-
-
-@requires("playwright")
-@contextmanager
-def get_gallery_app_page(app_name) -> Generator:
-    with sync_playwright() as p:
-        browser = p.chromium.launch(
-            timeout=5000, headless=bool(int(os.getenv("HEADLESS", "0")))
-        )
-        payload = {
-            "apiKey": Config.api_key,
-            "username": Config.username,
-            "duration": "120000",
-        }
-        context = browser.new_context(
-            http_credentials=HttpCredentials(
-                {
-                    "username": os.getenv("LAI_USER", ""),
-                    "password": os.getenv("LAI_PASS", ""),
-                }
-            ),
-            record_video_dir=os.path.join(Config.video_location, app_name),
-            record_har_path=Config.har_location,
-        )
-        gallery_page = context.new_page()
-        res = requests.post(Config.url + "/v1/auth/login", data=json.dumps(payload))
-        token = res.json()["token"]
-        gallery_page.goto(Config.url)
-        gallery_page.evaluate(
-            """data => {
-            window.localStorage.setItem('gridUserId', data[0]);
-            window.localStorage.setItem('gridUserKey', data[1]);
-            window.localStorage.setItem('gridUserToken', data[2]);
-        }
-        """,
-            [Config.id, Config.key, token],
-        )
-
-        for retry_count in range(5):
-            try:
-                gallery_page.goto(f"{Config.url}/apps")
-            except playwright._impl._api_types.TimeoutError as ex:
-                try_ex = ex
-            else:
-                try_ex = None
-                break
-        if try_ex:
-            raise try_ex
-
-        # Find the app in the gallery
-        gallery_page.locator(f"text={app_name}").first.click()
-        yield gallery_page
-
-
-@requires("playwright")
-@contextmanager
-def launch_from_gallery_app_page(gallery_page) -> Generator:
-    with gallery_page.context.expect_page() as page_catcher:
-        gallery_page.locator("text='Try it free'").click()
-
-    app_page = page_catcher.value
-    app_page.wait_for_load_state(timeout=0)
-
-    try:
-        yield app_page
-    except KeyboardInterrupt:
-        pass
-
-
-@requires("playwright")
-@contextmanager
-def clone_and_run_from_gallery_app_page(app_gallery_page) -> Generator:
-
-    with app_gallery_page.expect_navigation():
-        app_gallery_page.locator("text=Clone & Run").click()
-
-    admin_page = app_gallery_page
-
-    sleep(5)
-    # Scroll to the bottom of the page. Used to capture all logs.
-    admin_page.evaluate(
-        """
-            var intervalID = setInterval(function () {
-                var scrollingElement = (document.scrollingElement || document.body);
-                scrollingElement.scrollTop = scrollingElement.scrollHeight;
-            }, 200);
-
-            if (!window._logs) {
-                window._logs = [];
-            }
-
-            if (window.logTerminals) {
-                Object.entries(window.logTerminals).forEach(
-                    ([key, value]) => {
-                        window.logTerminals[key]._onLightningWritelnHandler = function (data) {
-                            window._logs = window._logs.concat([data]);
-                        }
-                    }
-                );
-            }
-            """
-    )
-
-    # TODO: Add a timeout here.
-    while True:
-        try:
-            open_app_button = admin_page.locator("text=Open App")
-            open_app_button.wait_for(timeout=1000)
-
-            if open_app_button.is_disabled():
-                sleep(5)
-                continue
-
-            with admin_page.context.expect_page() as page_catcher:
-                open_app_button.click()
-            app_page = page_catcher.value
-            app_page.wait_for_load_state(timeout=0)
-            break
-        except (
-            playwright._impl._api_types.Error,
-            playwright._impl._api_types.TimeoutError,
-        ):
-            pass
-
-    def fetch_logs() -> str:
-        return admin_page.evaluate("window._logs;")
-
-    lightning_app_id = str(app_page.url).split(".")[0].split("//")[-1]
-    print(f"The Lightning Id Name : [bold magenta]{lightning_app_id}[/bold magenta]")
-
-    try:
-        yield admin_page, app_page, fetch_logs
-    except KeyboardInterrupt:
-        pass
-    finally:
-        print(f"##################### DELETING APP {lightning_app_id}")
-        printed_logs = []
-        for log in fetch_logs():
-            if log not in printed_logs:
-                printed_logs.append(log)
-                print(log.split("[0m")[-1])
-        stop_button = admin_page.locator("text=Stop")
-        try:
-            stop_button.wait_for(timeout=3 * 1000)
-            stop_button.click()
-        except (
-            playwright._impl._api_types.Error,
-            playwright._impl._api_types.TimeoutError,
-        ):
-            pass
-
-        client = LightningClient()
-        project = _get_project(client)
-        try:
-            res = client.lightningapp_instance_service_delete_lightningapp_instance(
-                project_id=project.project_id,
-                id=lightning_app_id,
-            )
-            assert res == {}
-        except ApiException as e:
-            print(f"Failed to delete app {lightning_app_id}. Exception {e}")
->>>>>>> 0d34c159
 
 
 def validate_app_functionalities(app_page: "Page") -> None:
